# coding: utf-8
'''Test the core table functionality.'''
from __future__ import absolute_import, unicode_literals

import copy
import itertools

import django_tables2 as tables
from django.core.paginator import EmptyPage, PageNotAnInteger, Paginator
from django_tables2.tables import DeclarativeColumnsMetaclass, RequestConfig

import pytest

from .utils import build_request

request = build_request('/')

MEMORY_DATA = [
    {'i': 2, 'alpha': 'b', 'beta': 'b'},
    {'i': 1, 'alpha': 'a', 'beta': 'c'},
    {'i': 3, 'alpha': 'c', 'beta': 'a'},
]


class UnorderedTable(tables.Table):
    i = tables.Column()
    alpha = tables.Column()
    beta = tables.Column()


class OrderedTable(UnorderedTable):
    class Meta:
        order_by = 'alpha'


def test_column_named_items():
    '''
    A column named items must not make the table fail
    https://github.com/bradleyayers/django-tables2/issues/316
    '''
    class ItemsTable(tables.Table):
        items = tables.Column()

    table = ItemsTable([{'items': 123}, {'items': 2345}])

    html = table.as_html(request)
    assert '123' in html
    assert '2345' in html


def test_declarations():
    '''Test defining tables by declaration.'''
    class GeoAreaTable(tables.Table):
        name = tables.Column()
        population = tables.Column()

    assert len(GeoAreaTable.base_columns) == 2
    assert 'name' in GeoAreaTable.base_columns
    assert not hasattr(GeoAreaTable, 'name')

    class CountryTable(GeoAreaTable):
        capital = tables.Column()

    assert len(CountryTable.base_columns) == 3
    assert 'capital' in CountryTable.base_columns

    # multiple inheritance
    class AddedMixin(tables.Table):
        added = tables.Column()

    class CityTable(GeoAreaTable, AddedMixin):
        mayor = tables.Column()

    assert len(CityTable.base_columns) == 4
    assert 'added' in CityTable.base_columns

    # overwrite a column with a non-column
    class MayorlessCityTable(CityTable):
        mayor = None

    assert len(MayorlessCityTable.base_columns) == 3


def test_metaclass_inheritance():
    class Tweaker(type):
        '''Adds an attribute "tweaked" to all classes'''
        def __new__(cls, name, bases, attrs):
            attrs['tweaked'] = True
            return super(Tweaker, cls).__new__(cls, name, bases, attrs)

    class Meta(Tweaker, DeclarativeColumnsMetaclass):
        pass

    class TweakedTableBase(tables.Table):
        __metaclass__ = Meta
        name = tables.Column()

    # Python 2/3 compatible way to enable the metaclass
    TweakedTable = Meta(str('TweakedTable'), (TweakedTableBase, ), {})

    table = TweakedTable([])
    assert 'name' in table.columns
    assert table.tweaked

    # now flip the order
    class FlippedMeta(DeclarativeColumnsMetaclass, Tweaker):
        pass

    class FlippedTweakedTableBase(tables.Table):
        name = tables.Column()

    # Python 2/3 compatible way to enable the metaclass
    FlippedTweakedTable = FlippedMeta(str('FlippedTweakedTable'), (FlippedTweakedTableBase, ), {})

    table = FlippedTweakedTable([])
    assert 'name' in table.columns
    assert table.tweaked


def test_attrs():
    class TestTable(tables.Table):
        class Meta:
            attrs = {}
    assert {} == TestTable([]).attrs

    class TestTable2(tables.Table):
        class Meta:
            attrs = {'a': 'b'}
    assert {'a': 'b'} == TestTable2([]).attrs

    class TestTable3(tables.Table):
        pass
    assert {} == TestTable3([]).attrs
    assert {'a': 'b'} == TestTable3([], attrs={'a': 'b'}).attrs

    class TestTable4(tables.Table):
        class Meta:
            attrs = {'a': 'b'}
    assert {'c': 'd'} == TestTable4([], attrs={'c': 'd'}).attrs


def test_attrs_support_computed_values():
    counter = itertools.count()

    class TestTable(tables.Table):
        class Meta:
            attrs = {'id': lambda: 'test_table_%d' % next(counter)}

    assert {'id': 'test_table_0'} == TestTable([]).attrs
    assert {'id': 'test_table_1'} == TestTable([]).attrs


def test_datasource_untouched():
    '''
    Ensure that data that is provided to the table (the datasource) is not
    modified by table operations.
    '''
    original_data = copy.deepcopy(MEMORY_DATA)

    table = UnorderedTable(MEMORY_DATA)
    table.order_by = 'i'
    list(table.rows)
    assert MEMORY_DATA == original_data

    table = UnorderedTable(MEMORY_DATA)
    table.order_by = 'beta'
    list(table.rows)
    assert MEMORY_DATA == original_data


def test_should_support_tuple_data_source():
    class SimpleTable(tables.Table):
        name = tables.Column()

    table = SimpleTable((
        {'name': 'brad'},
        {'name': 'davina'},
    ))

    assert len(table.rows) == 2


def test_should_support_haystack_data_source():
    from haystack.query import SearchQuerySet

    class PersonTable(tables.Table):
        first_name = tables.Column()

    table = PersonTable(SearchQuerySet().all())
    table.as_html(request)


def test_column_count():
    class SimpleTable(tables.Table):
        visible = tables.Column(visible=True)
        hidden = tables.Column(visible=False)

    # The columns container supports the len() builtin
    assert len(SimpleTable([]).columns) == 1


def test_column_accessor():
    class SimpleTable(UnorderedTable):
        col1 = tables.Column(accessor='alpha.upper.isupper')
        col2 = tables.Column(accessor='alpha.upper')
    table = SimpleTable(MEMORY_DATA)

    assert table.rows[0].get_cell('col1') is True
    assert table.rows[0].get_cell('col2') == 'B'


def test_exclude_columns():
    '''
    Defining ``Table.Meta.exclude`` or providing an ``exclude`` argument when
    instantiating a table should have the same effect -- exclude those columns
    from the table. It should have the same effect as not defining the
    columns originally.
    '''
    table = UnorderedTable([], exclude=('i'))
    assert table.columns.names() == ['alpha', 'beta']

    # Table.Meta: exclude=...
    class PartialTable(UnorderedTable):
        class Meta:
            exclude = ('alpha', )
    table = PartialTable([])
    assert table.columns.names() == ['i', 'beta']

    # Inheritence -- exclude in parent, add in child
    class AddonTable(PartialTable):
        added = tables.Column()
    table = AddonTable([])
    assert table.columns.names() == ['i', 'beta', 'added']

    # Inheritence -- exclude in child
    class ExcludeTable(UnorderedTable):
        added = tables.Column()

        class Meta:
            exclude = ('beta', )

    table = ExcludeTable([])
    assert table.columns.names() == ['i', 'alpha', 'added']


def test_table_exclude_property_should_override_constructor_argument():
    class SimpleTable(tables.Table):
        a = tables.Column()
        b = tables.Column()

    table = SimpleTable([], exclude=('b', ))
    assert table.columns.names() == ['a']
    table.exclude = ('a', )
    assert table.columns.names() == ['b']


def test_exclude_should_work_on_sequence_too():
    '''
    It should be possible to define a sequence on a table
    and exclude it in a child of that table.
    '''
    class PersonTable(tables.Table):
        first_name = tables.Column()
        last_name = tables.Column()
        occupation = tables.Column()

        class Meta:
            sequence = ('first_name', 'last_name', 'occupation')

    class AnotherPersonTable(PersonTable):
        class Meta(PersonTable.Meta):
            exclude = ('first_name', 'last_name')

    tableA = PersonTable([])
    assert tableA.columns.names() == ['first_name', 'last_name', 'occupation']

    tableB = AnotherPersonTable([])
    assert tableB.columns.names() == ['occupation']

    tableC = PersonTable([], exclude=('first_name'))
    assert tableC.columns.names() == ['last_name', 'occupation']


def test_pagination():
    class BookTable(tables.Table):
        name = tables.Column()

    # create some sample data
    data = []
    for i in range(100):
        data.append({'name': 'Book No. %d' % i})
    books = BookTable(data)

    # external paginator
    paginator = Paginator(books.rows, 10)
    assert paginator.num_pages == 10
    page = paginator.page(1)
    assert page.has_previous() is False
    assert page.has_next() is True

    # integrated paginator
    books.paginate(page=1)
    assert hasattr(books, 'page') is True

    books.paginate(page=1, per_page=10)
    assert len(list(books.page.object_list)) == 10

    # new attributes
    assert books.paginator.num_pages == 10
    assert books.page.has_previous() is False
    assert books.page.has_next() is True

    # accessing a non-existant page raises 404
    with pytest.raises(EmptyPage):
        books.paginate(Paginator, page=9999, per_page=10)

    with pytest.raises(PageNotAnInteger):
        books.paginate(Paginator, page='abc', per_page=10)


def test_pagination_shouldnt_prevent_multiple_rendering():
    class SimpleTable(tables.Table):
        name = tables.Column()

    table = SimpleTable([{'name': 'brad'}])
    table.paginate()

    assert table.as_html(request) == table.as_html(request)


def test_empty_text():
    class TestTable(tables.Table):
        a = tables.Column()

    table = TestTable([])
    assert table.empty_text is None

    class TestTable2(tables.Table):
        a = tables.Column()

        class Meta:
            empty_text = 'nothing here'

    table = TestTable2([])
    assert table.empty_text == 'nothing here'

    table = TestTable2([], empty_text='still nothing')
    assert table.empty_text == 'still nothing'


def test_prefix():
    '''
    Test that table prefixes affect the names of querystring parameters
    '''
    class TableA(tables.Table):
        name = tables.Column()

        class Meta:
            prefix = 'x'

    table = TableA([])
    html = table.as_html(build_request('/'))

    assert 'x' == table.prefix
    assert 'xsort=name' in html

    class TableB(tables.Table):
        last_name = tables.Column()

    assert '' == TableB([]).prefix
    assert 'x' == TableB([], prefix='x').prefix

    table = TableB([])
    table.prefix = 'x-'
    html = table.as_html(build_request('/'))

    assert 'x-' == table.prefix
    assert 'x-sort=last_name' in html


def test_field_names():
    class TableA(tables.Table):
        class Meta:
            order_by_field = 'abc'
            page_field = 'def'
            per_page_field = 'ghi'

    table = TableA([])
    assert 'abc' == table.order_by_field
    assert 'def' == table.page_field
    assert 'ghi' == table.per_page_field


def test_field_names_with_prefix():
    class TableA(tables.Table):
        class Meta:
            order_by_field = 'sort'
            page_field = 'page'
            per_page_field = 'per_page'
            prefix = '1-'

    table = TableA([])
    assert '1-sort' == table.prefixed_order_by_field
    assert '1-page' == table.prefixed_page_field
    assert '1-per_page' == table.prefixed_per_page_field

    class TableB(tables.Table):
        class Meta:
            order_by_field = 'sort'
            page_field = 'page'
            per_page_field = 'per_page'

    table = TableB([], prefix='1-')
    assert '1-sort' == table.prefixed_order_by_field
    assert '1-page' == table.prefixed_page_field
    assert '1-per_page' == table.prefixed_per_page_field

    table = TableB([])
    table.prefix = '1-'
    assert '1-sort' == table.prefixed_order_by_field
    assert '1-page' == table.prefixed_page_field
    assert '1-per_page' == table.prefixed_per_page_field


def test_should_support_a_template_to_be_specified():
    class ConstructorSpecifiedTemplateTable(tables.Table):
        name = tables.Column()

    table = ConstructorSpecifiedTemplateTable([], template='dummy.html')
    assert table.template == 'dummy.html'

    class PropertySpecifiedTemplateTable(tables.Table):
        name = tables.Column()

    table = PropertySpecifiedTemplateTable([])
    table.template = 'dummy.html'
    assert table.template == 'dummy.html'

    class DefaultTable(tables.Table):
        pass

    table = DefaultTable([])
    assert table.template == 'django_tables2/table.html'


def test_template_in_meta_class_declaration_should_be_honored():
    class MetaDeclarationSpecifiedTemplateTable(tables.Table):
        name = tables.Column()

        class Meta:
            template = 'dummy.html'

    table = MetaDeclarationSpecifiedTemplateTable([])
    assert table.template == 'dummy.html'
    assert table.as_html(request) == 'dummy template contents\n'


def test_should_support_rendering_multiple_times():
    class MultiRenderTable(tables.Table):
        name = tables.Column()

    # test list data
    table = MultiRenderTable([{'name': 'brad'}])
    assert table.as_html(request) == table.as_html(request)


def test_column_defaults_are_honored():
    class Table(tables.Table):
        name = tables.Column(default='abcd')

        class Meta:
            default = 'efgh'

    table = Table([{}], default='ijkl')
    assert table.rows[0].get_cell('name') == 'abcd'


def test_table_meta_defaults_are_honored():
    class Table(tables.Table):
        name = tables.Column()

        class Meta:
            default = 'abcd'

    table = Table([{}])
    assert table.rows[0].get_cell('name') == 'abcd'


def test_table_defaults_are_honored():
    class Table(tables.Table):
        name = tables.Column()

    table = Table([{}], default='abcd')
    assert table.rows[0].get_cell('name') == 'abcd'

    table = Table([{}], default='abcd')
    table.default = 'efgh'
    assert table.rows[0].get_cell('name') == 'efgh'


def test_as_values():
    class Table(tables.Table):
        name = tables.Column()
        country = tables.Column()

    data = [
        {'name': 'Adrian', 'country': 'Australia'},
        {'name': 'Adrian', 'country': 'Brazil'},
        {'name': 'Audrey', 'country': 'Chile'},
        {'name': 'Bassie', 'country': 'Belgium'},
    ]
    expected = [['Name', 'Country']] + [[r['name'], r['country']] for r in data]
    table = Table(data)

    assert table.as_values() == expected


<<<<<<< HEAD
=======
def test_as_values_empty_values():
    '''
    Table's as_values() method returns `None` for missing values
    '''

    class Table(tables.Table):
        name = tables.Column()
        country = tables.Column()

    data = [
        {'name': 'Adrian', 'country': 'Brazil'},
        {'name': 'Audrey'},
        {'name': 'Bassie', 'country': 'Belgium'},
        {'country': 'France'},
    ]
    expected = [['Name', 'Country']] + [[r.get('name'), r.get('country')] for r in data]
    table = Table(data)
    assert table.as_values() == expected


def test_table_ordering_attributes():
    class Table(tables.Table):
        alpha = tables.Column()
        beta = tables.Column()

    table = Table(MEMORY_DATA, attrs={
        'th': {
            'class': 'custom-header-class',
            '_ordering': {
                'orderable': 'sortable',
                'ascending': 'ascend',
                'descending': 'descend',
            },
        },
    }, order_by='alpha')

    assert 'sortable' in table.columns[0].attrs['th']['class']
    assert 'ascend' in table.columns[0].attrs['th']['class']
    assert 'custom-header-class' in table.columns[1].attrs['th']['class']


def test_table_ordering_attributes_in_meta():
    class Table(tables.Table):
        alpha = tables.Column()
        beta = tables.Column()

        class Meta(OrderedTable.Meta):
            attrs = {
                'th': {
                    'class': 'custom-header-class-in-meta',
                    '_ordering': {
                        'orderable': 'sortable',
                        'ascending': 'ascend',
                        'descending': 'descend',
                    },
                }
            }

    table = Table(MEMORY_DATA)

    assert 'sortable' in table.columns[0].attrs['th']['class']
    assert 'ascend' in table.columns[0].attrs['th']['class']
    assert 'custom-header-class-in-meta' in table.columns[1].attrs['th']['class']


def test_column_ordering_attributes():
    class Table(tables.Table):
        alpha = tables.Column(attrs={
            'th': {
                'class': 'custom-header-class',
                '_ordering': {
                    'orderable': 'sort',
                    'ascending': 'ascending'
                }
            }
        })
        beta = tables.Column(attrs={
            'th': {
                '_ordering': {
                    'orderable': 'canOrder',
                }
            },
            'td': {
                'class': 'cell-2'
            }
        })

    table = Table(MEMORY_DATA, attrs={'class': 'only-on-table'}, order_by='alpha')

    assert 'only-on-table' not in table.columns[0].attrs['th']['class']
    assert 'custom-header-class' in table.columns[0].attrs['th']['class']
    assert 'ascending' in table.columns[0].attrs['th']['class']
    assert 'sort' in table.columns[0].attrs['th']['class']
    assert 'canOrder' in table.columns[1].attrs['th']['class']


>>>>>>> 3b23504b
def test_row_attrs():
    class Table(tables.Table):
        alpha = tables.Column()
        beta = tables.Column()

    table = Table(MEMORY_DATA, row_attrs={
        'class': lambda record: 'row-id-{}'.format(record['i']),
    })

    assert table.rows[0].attrs == {'class': 'row-id-2 even'}


def test_row_attrs_in_meta():
    class Table(tables.Table):
        alpha = tables.Column()
        beta = tables.Column()

        class Meta:
            row_attrs = {
                'class': lambda record: 'row-id-{}'.format(record['i']),
            }

    table = Table(MEMORY_DATA)
    assert table.rows[0].attrs == {'class': 'row-id-2 even'}<|MERGE_RESOLUTION|>--- conflicted
+++ resolved
@@ -515,8 +515,6 @@
     assert table.as_values() == expected
 
 
-<<<<<<< HEAD
-=======
 def test_as_values_empty_values():
     '''
     Table's as_values() method returns `None` for missing values
@@ -537,83 +535,6 @@
     assert table.as_values() == expected
 
 
-def test_table_ordering_attributes():
-    class Table(tables.Table):
-        alpha = tables.Column()
-        beta = tables.Column()
-
-    table = Table(MEMORY_DATA, attrs={
-        'th': {
-            'class': 'custom-header-class',
-            '_ordering': {
-                'orderable': 'sortable',
-                'ascending': 'ascend',
-                'descending': 'descend',
-            },
-        },
-    }, order_by='alpha')
-
-    assert 'sortable' in table.columns[0].attrs['th']['class']
-    assert 'ascend' in table.columns[0].attrs['th']['class']
-    assert 'custom-header-class' in table.columns[1].attrs['th']['class']
-
-
-def test_table_ordering_attributes_in_meta():
-    class Table(tables.Table):
-        alpha = tables.Column()
-        beta = tables.Column()
-
-        class Meta(OrderedTable.Meta):
-            attrs = {
-                'th': {
-                    'class': 'custom-header-class-in-meta',
-                    '_ordering': {
-                        'orderable': 'sortable',
-                        'ascending': 'ascend',
-                        'descending': 'descend',
-                    },
-                }
-            }
-
-    table = Table(MEMORY_DATA)
-
-    assert 'sortable' in table.columns[0].attrs['th']['class']
-    assert 'ascend' in table.columns[0].attrs['th']['class']
-    assert 'custom-header-class-in-meta' in table.columns[1].attrs['th']['class']
-
-
-def test_column_ordering_attributes():
-    class Table(tables.Table):
-        alpha = tables.Column(attrs={
-            'th': {
-                'class': 'custom-header-class',
-                '_ordering': {
-                    'orderable': 'sort',
-                    'ascending': 'ascending'
-                }
-            }
-        })
-        beta = tables.Column(attrs={
-            'th': {
-                '_ordering': {
-                    'orderable': 'canOrder',
-                }
-            },
-            'td': {
-                'class': 'cell-2'
-            }
-        })
-
-    table = Table(MEMORY_DATA, attrs={'class': 'only-on-table'}, order_by='alpha')
-
-    assert 'only-on-table' not in table.columns[0].attrs['th']['class']
-    assert 'custom-header-class' in table.columns[0].attrs['th']['class']
-    assert 'ascending' in table.columns[0].attrs['th']['class']
-    assert 'sort' in table.columns[0].attrs['th']['class']
-    assert 'canOrder' in table.columns[1].attrs['th']['class']
-
-
->>>>>>> 3b23504b
 def test_row_attrs():
     class Table(tables.Table):
         alpha = tables.Column()
