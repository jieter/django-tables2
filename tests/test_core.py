--- conflicted
+++ resolved
@@ -82,10 +82,6 @@
 
     assert len(MayorlessCityTable.base_columns) == 3
 
-<<<<<<< HEAD
-
-=======
->>>>>>> 8454c69f
 
 def test_metaclass_inheritance():
     class Tweaker(type):
