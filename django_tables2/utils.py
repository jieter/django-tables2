--- conflicted
+++ resolved
@@ -420,17 +420,10 @@
             return ()
         return self.split(self.SEPARATOR)
 
-<<<<<<< HEAD
     def get_field(
         self, model: models.Model
-    ) -> "Union[models.Field[Any, Any], models.ForeignObjectRel, GenericForeignKey, None]":
-        """
-        Return the django model field for model in context, following relations.
-        """
-=======
-    def get_field(self, model):
+    ) -> "models.Field[Any, Any] | models.ForeignObjectRel | GenericForeignKey | None":
         """Return the django model field for model in context, following relations."""
->>>>>>> 5b4be264
         if not hasattr(model, "_meta"):
             return None
 
@@ -543,19 +536,10 @@
 
 def signature(fn: Callable) -> tuple[tuple[Any, ...], Optional[str]]:
     """
-<<<<<<< HEAD
-    Return argument names and the name of the kwargs catch all.
-
-    Returns:
-        tuple: Returns a (arguments, kwarg_name)-tuple:
-             - the arguments (positional or keyword)
-             - the name of the ** kwarg catch all.
-=======
     Return an (arguments, kwargs)-tuple.
 
      - the arguments (positional or keyword)
      - the name of the ** kwarg catch all.
->>>>>>> 5b4be264
 
     The self-argument for methods is always removed.
     """
@@ -576,11 +560,7 @@
 
 def call_with_appropriate(fn: Callable, kwargs: dict[str, Any]):
     """
-<<<<<<< HEAD
-    Calls the function ``fn`` with the keyword arguments from ``kwargs`` it expects.
-=======
     Call the function ``fn`` with the keyword arguments from ``kwargs`` it expects.
->>>>>>> 5b4be264
 
     If the kwargs argument is defined, pass all arguments, else provide exactly the arguments wanted.
 
@@ -601,11 +581,7 @@
 
 def computed_values(d: dict[str, Any], kwargs=None) -> dict[str, Any]:
     """
-<<<<<<< HEAD
-    Returns a new `dict` that has callable values replaced with their return values.
-=======
     Return a new `dict` that has callable values replaced with the return values.
->>>>>>> 5b4be264
 
     Example::
 
