--- conflicted
+++ resolved
@@ -156,11 +156,7 @@
     @property
     def ordering(self):
         """
-<<<<<<< HEAD
-        Returns the list of order by aliases that are enforcing ordering on the data.
-=======
         Return the list of order by aliases that are enforcing ordering on the data.
->>>>>>> 5b4be264
 
         If the data is unordered, an empty sequence is returned. If the
         ordering can not be determined, `None` is returned.
