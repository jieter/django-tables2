--- conflicted
+++ resolved
@@ -1,8 +1,5 @@
-<<<<<<< HEAD
 from itertools import count
 
-=======
->>>>>>> 4941e4f0
 from django.db import models
 from django.db.models.fields import FieldDoesNotExist
 
