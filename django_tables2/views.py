--- conflicted
+++ resolved
@@ -210,21 +210,11 @@
         """
         if self.tables is None:
             raise ImproperlyConfigured(
-<<<<<<< HEAD
-                "You must either specify {0}.tables or override {0}.get_tables_classes()".format(
-                    type(self).__name__
-                )
-            )
-
-        return self.tables
-
-=======
                 f"You must either specify {type(self).__name__}.tables or override {type(self).__name__}.get_tables_classes()"
             )
 
         return self.tables
-        
->>>>>>> 1ae9a635
+
     def get_tables(self, **kwargs):
         """
         Return an array of table instances containing data.
@@ -237,11 +227,7 @@
 
         if len(data) != len(tables):
             klass = type(self).__name__
-<<<<<<< HEAD
-            raise ImproperlyConfigured("len({}.tables_data) != len({}.tables)".format(klass, klass))
-=======
             raise ImproperlyConfigured(f"len({klass}.tables_data) != len({klass}.tables)")
->>>>>>> 1ae9a635
         return list(Table(data[i], **kwargs) for i, Table in enumerate(tables))
 
     def get_tables_data(self):
