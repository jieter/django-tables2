from itertools import count
from typing import Any, Optional

from django.core.exceptions import ImproperlyConfigured
from django.views.generic.list import (
    ListView,
    MultipleObjectMixin as ConfoundingMultipleObjectMixin,
)

from . import tables
from .config import RequestConfig


class TableMixinBase:
    """Base mixin for the Single- and MultiTable class based views."""

    context_table_name = "table"
    table_pagination = None

    def get_context_table_name(self, table):
        """Return the name to use for the table's template variable."""
        return self.context_table_name

    def get_table_pagination(self, table):
        """
        Return pagination options passed to `.RequestConfig`.

         - True for standard pagination (default),
         - False for no pagination,
         - a dictionary for custom pagination.

        `ListView`s pagination attributes are taken into account, if `table_pagination` does not
        define the corresponding value.

        Override this method to further customize pagination for a `View`.
        """
        paginate = self.table_pagination
        if paginate is False:
            return False

        paginate = {}

        # Obtains and set page size from get_paginate_by
        paginate_by = self.get_paginate_by(table.data)
        if paginate_by is not None:
            paginate["per_page"] = paginate_by

        if hasattr(self, "paginator_class"):
            paginate["paginator_class"] = self.paginator_class

        if getattr(self, "paginate_orphans", 0) != 0:
            paginate["orphans"] = self.paginate_orphans

        # table_pagination overrides any MultipleObjectMixin attributes
        if self.table_pagination:
            paginate.update(self.table_pagination)

        # we have no custom pagination settings, so just use the default.
        if not paginate and self.table_pagination is None:
            return True

        return paginate

    def get_paginate_by(self, table_data) -> Optional[int]:
        """
        Determine the number of items per page, or ``None`` for no pagination.

        Args:
            table_data: The table's data.

        Returns:
            Optional[int]: Items per page or ``None`` for no pagination.
        """
        return getattr(self, "paginate_by", None)


class SingleTableMixin(TableMixinBase):
    """
    Adds a Table object to the context. Typically used with
    `.TemplateResponseMixin`.

    Attributes:
        table_class: subclass of `.Table`
        table_data: data used to populate the table, any compatible data source.
        context_table_name(str): name of the table's template variable (default:
            'table')
        table_pagination (dict): controls table pagination. If a `dict`, passed as
            the *paginate* keyword argument to `.RequestConfig`. As such, any
            Truthy value enables pagination. (default: enable pagination).

            The `dict` can be used to specify values for arguments for the call to
            `~.tables.Table.paginate`.

            If you want to use a non-standard paginator for example, you can add a key
            `paginator_class` to the dict, containing a custom `Paginator` class.

    This mixin plays nice with the Django's ``.MultipleObjectMixin`` by using
    ``.get_queryset`` as a fall back for the table data source.
    """

    table_class = None
    table_data = None

    def get_table_class(self):
        """Return the class to use for the table."""
        if self.table_class:
            return self.table_class
        if self.model:
            return tables.table_factory(self.model)

        name = type(self).__name__
        raise ImproperlyConfigured(f"You must either specify {name}.table_class or {name}.model")

    def get_table(self, **kwargs):
        """
        Return a table object to use. The table has automatic support for
        sorting and pagination.
        """
        table_class = self.get_table_class()
        table = table_class(data=self.get_table_data(), **kwargs)
        return RequestConfig(self.request, paginate=self.get_table_pagination(table)).configure(
            table
        )

    def get_table_data(self):
        """Return the table data that should be used to populate the rows."""
        if self.table_data is not None:
            return self.table_data
        elif hasattr(self, "object_list"):
            return self.object_list
        elif hasattr(self, "get_queryset"):
            return self.get_queryset()

        view_name = type(self).__name__
        raise ImproperlyConfigured(f"Table data was not specified. Define {view_name}.table_data")

    def get_table_kwargs(self):
        """
        Return the keyword arguments for instantiating the table.

        Allows passing customized arguments to the table constructor, for example,
        to remove the buttons column, you could define this method in your View::

            def get_table_kwargs(self):
                return {
                    'exclude': ('buttons', )
                }
        """
        return {}

    def get_context_data(self, **kwargs: Any) -> dict[str, Any]:
<<<<<<< HEAD
        """
        Overridden version of `.TemplateResponseMixin` to inject the table into
        the template's context.

        Will avoid calling ``django.views.generic.list.ListView.get_context_data``
        if this mixin is combined with ``django.views.generic.list.ListView`` or
        similar, as presumably ListView.get_context_data is meant to fetch the
        same data as this function will fetch directly.
        """
        context = (
            super(ConfoundingMultipleObjectMixin, self).get_context_data(**kwargs)
            if isinstance(self, ConfoundingMultipleObjectMixin)
            else super().get_context_data(**kwargs)
        )
=======
        """Overridden version of `.TemplateResponseMixin` to inject the table into the template's context."""
        context = super().get_context_data(**kwargs)
>>>>>>> 3c158ffc
        table = self.get_table(**self.get_table_kwargs())
        context[self.get_context_table_name(table)] = table
        return context


class SingleTableView(SingleTableMixin, ListView):
    """
    Generic view that renders a template and passes in a `.Table` instances.

    Mixes ``.SingleTableMixin`` with ``django.views.generic.list.ListView``.
    """


class MultiTableMixin(TableMixinBase):
    """
    Add a list with multiple Table object's to the context. Typically used with
    `.TemplateResponseMixin`.

    The `tables` attribute must be either a list of `.Table` instances or
    classes extended from `.Table` which are not already instantiated. In that
    case, `get_tables_data` must be able to return the tables data, either by
    having an entry containing the data for each table in `tables`, or by
    overriding this method in order to return this data.

    Attributes:
        tables: list of `.Table` instances or list of `.Table` child objects.
        tables_data: if defined, `tables` is assumed to be a list of table
            classes which will be instantiated with the corresponding item from
            this list of `.TableData` instances.
        table_prefix(str): Prefix to be used for each table. The string must
            contain one instance of `{}`, which will be replaced by an integer
            different for each table in the view. Default is 'table_{}-'.
        context_table_name(str): name of the table's template variable (default:
            'tables')

    .. versionadded:: 1.2.3
    """

    tables = None
    tables_data = None

    table_prefix = "table_{}-"

    # override context table name to make sense in a multiple table context
    context_table_name = "tables"

    def get_tables(self):
        """Return an array of table instances containing data."""
        if self.tables is None:
            view_name = type(self).__name__
            raise ImproperlyConfigured(f"No tables were specified. Define {view_name}.tables")
        data = self.get_tables_data()

        if data is None:
            return self.tables

        if len(data) != len(self.tables):
            view_name = type(self).__name__
            raise ImproperlyConfigured(f"len({view_name}.tables_data) != len({view_name}.tables)")
        return list(Table(data[i]) for i, Table in enumerate(self.tables))

    def get_tables_data(self):
        """Return an array of table_data that should be used to populate each table."""
        return self.tables_data

    def get_context_data(self, **kwargs: Any) -> dict[str, Any]:
        context = super().get_context_data(**kwargs)
        tables = self.get_tables()

        # apply prefixes and execute requestConfig for each table
        table_counter = count()
        for table in tables:
            table.prefix = table.prefix or self.table_prefix.format(next(table_counter))

            RequestConfig(self.request, paginate=self.get_table_pagination(table)).configure(table)

            context[self.get_context_table_name(table)] = list(tables)

        return context<|MERGE_RESOLUTION|>--- conflicted
+++ resolved
@@ -2,8 +2,8 @@
 from typing import Any, Optional
 
 from django.core.exceptions import ImproperlyConfigured
+from django.views.generic.list import ListView
 from django.views.generic.list import (
-    ListView,
     MultipleObjectMixin as ConfoundingMultipleObjectMixin,
 )
 
@@ -149,10 +149,8 @@
         return {}
 
     def get_context_data(self, **kwargs: Any) -> dict[str, Any]:
-<<<<<<< HEAD
-        """
-        Overridden version of `.TemplateResponseMixin` to inject the table into
-        the template's context.
+        """
+        Overridden version of `.TemplateResponseMixin` to inject the table into the template's context.
 
         Will avoid calling ``django.views.generic.list.ListView.get_context_data``
         if this mixin is combined with ``django.views.generic.list.ListView`` or
@@ -164,10 +162,6 @@
             if isinstance(self, ConfoundingMultipleObjectMixin)
             else super().get_context_data(**kwargs)
         )
-=======
-        """Overridden version of `.TemplateResponseMixin` to inject the table into the template's context."""
-        context = super().get_context_data(**kwargs)
->>>>>>> 3c158ffc
         table = self.get_table(**self.get_table_kwargs())
         context[self.get_context_table_name(table)] = table
         return context
