--- conflicted
+++ resolved
@@ -2,7 +2,6 @@
 from typing import TYPE_CHECKING, Any, Optional, Union
 
 from django.core.exceptions import ImproperlyConfigured
-from django.views.generic.base import ContextMixin
 from django.views.generic.list import ListView
 
 from . import tables
@@ -12,29 +11,15 @@
     from .data import TableData
     from .tables import Table
 
-<<<<<<< HEAD
-
-class TableMixinBase(ContextMixin):
-    """
-    Base mixin for the Single- and MultiTable class based views.
-    """
-=======
+
 class TableMixinBase:
     """Base mixin for the Single- and MultiTable class based views."""
->>>>>>> 5b4be264
 
     context_table_name = "table"
     table_pagination = None
 
-<<<<<<< HEAD
     def get_context_table_name(self, table: "Table") -> str:
-        """
-        Get the name to use for the table's template variable.
-        """
-=======
-    def get_context_table_name(self, table):
         """Return the name to use for the table's template variable."""
->>>>>>> 5b4be264
         return self.context_table_name
 
     def get_table_pagination(self, table: "Table") -> Union[dict[str, Any], bool]:
