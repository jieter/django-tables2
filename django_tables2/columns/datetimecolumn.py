--- conflicted
+++ resolved
@@ -24,13 +24,8 @@
     def __init__(self, format: Optional[str] = None, short: bool = True, *args, **kwargs):
         if format is None:
             format = "SHORT_DATETIME_FORMAT" if short else "DATETIME_FORMAT"
-<<<<<<< HEAD
-        kwargs["template_code"] = '{{ value|date:"%s"|default:default }}' % format
-        super().__init__(*args, **kwargs)
-=======
         template = '{{ value|date:"%s"|default:default }}' % format  # noqa: UP031
         super().__init__(template_code=template, *args, **kwargs)
->>>>>>> 5b4be264
 
     @classmethod
     def from_field(cls, field: "Field", **kwargs) -> "Optional[DateTimeColumn]":
