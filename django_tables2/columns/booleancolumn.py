--- conflicted
+++ resolved
@@ -22,16 +22,15 @@
         yesno (str): comma separated values string or 2-tuple to display for
                      True/False values.
 
-    Rendered values are wrapped in a ``<span>`` to allow customization by using
-    CSS. By default the span is given the class ``true``, ``false``.
+    Rendered values are wrapped in a ``<span>`` to allow customization by using CSS.
+    By default the span is given the class ``true``, ``false``.
 
-    In addition to *attrs* keys supported by `~.Column`, the following are
-    available:
+    In addition to *attrs* keys supported by `~.Column`, the following are available:
 
      - ``span`` -- adds attributes to the ``<span>`` tag
     """
 
-    def __init__(self, null=False, yesno="✔,✘", **kwargs):
+    def __init__(self, null: bool = False, yesno: str = "✔,✘", **kwargs):
         self.yesno = yesno.split(",") if isinstance(yesno, str) else tuple(yesno)
         if not null:
             kwargs["empty_values"] = ()
@@ -58,18 +57,9 @@
 
         return format_html("<span {}>{}</span>", AttributeDict(attrs).as_html(), escape(text))
 
-<<<<<<< HEAD
     def value(self, **kwargs: "Unpack[CellArguments]") -> Any:
-        """
-        Returns the content for a specific cell similarly to `.render` however without any html content.
-        """
+        """Return the content for a specific cell similarly to `.render` however without any html content."""
         return str(self._get_bool_value(kwargs["record"], kwargs["value"], kwargs["bound_column"]))
-=======
-    def value(self, record, value, bound_column):
-        """Return the content for a specific cell similarly to `.render` however without any html content."""
-        value = self._get_bool_value(record, value, bound_column)
-        return str(value)
->>>>>>> 5b4be264
 
     @classmethod
     def from_field(cls, field: "Field", **kwargs) -> "Optional[BooleanColumn]":
