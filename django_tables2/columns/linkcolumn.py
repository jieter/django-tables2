from typing import TYPE_CHECKING, Any

from django.utils.safestring import SafeString

from .base import CellArguments, Column, library

if TYPE_CHECKING:
    from typing_extensions import Unpack


class BaseLinkColumn(Column):
    """
    The base for other columns that render links.

    Arguments:
        text (str or callable): If set, this value will be used to render the
            text inside link instead of value. The callable gets the record
            being rendered as argument.
        attrs (dict): In addition to ``attrs`` keys supported by `~.Column`, the
            following are available:

             - `a` -- ``<a>`` in ``<td>`` elements.
    """

    def __init__(self, text=None, *args, **kwargs):
        super().__init__(*args, **kwargs)
        self.text = text

    def text_value(self, record, value) -> SafeString:
        if self.text is None:
            return value
        return self.text(record) if callable(self.text) else self.text

<<<<<<< HEAD
    def render(self, **kwargs: "Unpack[CellArguments]") -> SafeString:
        return self.text_value(kwargs["record"], kwargs["value"])

    def value(self, **kwargs: "Unpack[CellArguments]") -> Any:
        """
        Returns the content for a specific cell similarly to `.render` however
        without any html content.
        """
        return self.text_value(kwargs["record"], kwargs["value"])
=======
    def value(self, record, value):
        """Return the content for a specific cell similarly to `.render` without any HTML content."""
        return self.text_value(record, value)

    def render(self, record, value):
        return self.text_value(record, value)
>>>>>>> 5b4be264


@library.register
class LinkColumn(BaseLinkColumn):
    """
    Render a normal value as an internal hyperlink to another page.

    .. note ::

        This column should not be used anymore, the `linkify` keyword argument to
        regular columns can be used to achieve the same results.

    It's common to have the primary value in a row hyperlinked to the page
    dedicated to that record.

    The first arguments are identical to that of
    `~django.urls.reverse` and allows an internal URL to be
    described. If this argument is `None`, then `get_absolute_url`.
    (see Django references) will be used.
    The last argument *attrs* allows custom HTML attributes to be added to the
    rendered ``<a href="...">`` tag.

    Arguments:
        viewname (str or None): See `~django.urls.reverse`, or use `None`
            to use the model's `get_absolute_url`
        urlconf (str): See `~django.urls.reverse`.
        args (list): See `~django.urls.reverse`. [2]_
        kwargs (dict): See `~django.urls.reverse`. [2]_
        current_app (str): See `~django.urls.reverse`.
        attrs (dict): HTML attributes that are added to the rendered
            ``<a ...>...</a>`` tag.
        text (str or callable): Either static text, or a callable. If set, this
            will be used to render the text inside link instead of value (default).
            The callable gets the record being rendered as argument.

    .. [2] In order to create a link to a URL that relies on information in the
        current row, `.Accessor` objects can be used in the *args* or *kwargs*
        arguments. The accessor will be resolved using the row's record before
        `~django.urls.reverse` is called.

    Example:

    .. code-block:: python

        # models.py
        class Person(models.Model):
            name = models.CharField(max_length=200)

        # urls.py
        urlpatterns = patterns('',
            url("people/([0-9]+)/", views.people_detail, name="people_detail")
        )

        # tables.py
        from django_tables2.utils import A  # alias for Accessor

        class PeopleTable(tables.Table):
            name = tables.LinkColumn("people_detail", args=[A("pk")])

    In order to override the text value (i.e. ``<a ... >text</a>``) consider
    the following example:

    .. code-block:: python

        # tables.py
        from django_tables2.utils import A  # alias for Accessor

        class PeopleTable(tables.Table):
            name = tables.LinkColumn("people_detail", text="static text", args=[A("pk")])
            age  = tables.LinkColumn("people_detail", text=lambda record: record.name, args=[A("pk")])

    In the first example, a static text would be rendered (``"static text"``)
    In the second example, you can specify a callable which accepts a record object (and thus
    can return anything from it)

    In addition to *attrs* keys supported by `.Column`, the following are
    available:

    - `a` -- ``<a>`` elements in ``<td>``.

    Adding attributes to the ``<a>``-tag looks like this::

        class PeopleTable(tables.Table):
            first_name = tables.LinkColumn(attrs={
                "a": {"style": "color: red;"}
            })

    """

    def __init__(
        self,
        viewname=None,
        urlconf=None,
        args=None,
        kwargs=None,
        current_app=None,
        attrs=None,
        **extra,
    ):
        super().__init__(
            attrs=attrs,
            linkify=dict(
                viewname=viewname,
                urlconf=urlconf,
                args=args,
                kwargs=kwargs,
                current_app=current_app,
            ),
<<<<<<< HEAD
            **extra
        )
=======
            **extra,
        )


@library.register
class RelatedLinkColumn(LinkColumn):
    """
    Render a link to a related object using related object's ``get_absolute_url``,
    same parameters as ``~.LinkColumn``.

    .. note ::

        This column should not be used anymore, the `linkify` keyword argument to
        regular columns can be used achieve the same results.

    If the related object does not have a method called ``get_absolute_url``,
    or if it is not callable, the link will be rendered as '#'.

    Traversing relations is also supported, suppose a Person has a foreign key to
    Country which in turn has a foreign key to Continent::

        class PersonTable(tables.Table):
            name = tables.Column()
            country = tables.RelatedLinkColumn()
            continent = tables.RelatedLinkColumn(accessor="country.continent")

    will render:

     - in column 'country', link to ``person.country.get_absolute_url()`` with the output of
       ``str(person.country)`` as ``<a>`` contents.
     - in column 'continent', a link to ``person.country.continent.get_absolute_url()`` with
       the output of ``str(person.country.continent)`` as ``<a>`` contents.

    Alternative contents of ``<a>`` can be supplied using the ``text`` keyword argument as
    documented for `~.columns.LinkColumn`.
    """
>>>>>>> 5b4be264
<|MERGE_RESOLUTION|>--- conflicted
+++ resolved
@@ -31,24 +31,12 @@
             return value
         return self.text(record) if callable(self.text) else self.text
 
-<<<<<<< HEAD
     def render(self, **kwargs: "Unpack[CellArguments]") -> SafeString:
         return self.text_value(kwargs["record"], kwargs["value"])
 
     def value(self, **kwargs: "Unpack[CellArguments]") -> Any:
-        """
-        Returns the content for a specific cell similarly to `.render` however
-        without any html content.
-        """
+        """Return the content for a specific cell similarly to `.render` without any HTML content."""
         return self.text_value(kwargs["record"], kwargs["value"])
-=======
-    def value(self, record, value):
-        """Return the content for a specific cell similarly to `.render` without any HTML content."""
-        return self.text_value(record, value)
-
-    def render(self, record, value):
-        return self.text_value(record, value)
->>>>>>> 5b4be264
 
 
 @library.register
@@ -157,44 +145,5 @@
                 kwargs=kwargs,
                 current_app=current_app,
             ),
-<<<<<<< HEAD
-            **extra
-        )
-=======
             **extra,
-        )
-
-
-@library.register
-class RelatedLinkColumn(LinkColumn):
-    """
-    Render a link to a related object using related object's ``get_absolute_url``,
-    same parameters as ``~.LinkColumn``.
-
-    .. note ::
-
-        This column should not be used anymore, the `linkify` keyword argument to
-        regular columns can be used achieve the same results.
-
-    If the related object does not have a method called ``get_absolute_url``,
-    or if it is not callable, the link will be rendered as '#'.
-
-    Traversing relations is also supported, suppose a Person has a foreign key to
-    Country which in turn has a foreign key to Continent::
-
-        class PersonTable(tables.Table):
-            name = tables.Column()
-            country = tables.RelatedLinkColumn()
-            continent = tables.RelatedLinkColumn(accessor="country.continent")
-
-    will render:
-
-     - in column 'country', link to ``person.country.get_absolute_url()`` with the output of
-       ``str(person.country)`` as ``<a>`` contents.
-     - in column 'continent', a link to ``person.country.continent.get_absolute_url()`` with
-       the output of ``str(person.country.continent)`` as ``<a>`` contents.
-
-    Alternative contents of ``<a>`` can be supplied using the ``text`` keyword argument as
-    documented for `~.columns.LinkColumn`.
-    """
->>>>>>> 5b4be264
+        )