from collections import OrderedDict
from itertools import islice

from django.core.exceptions import ImproperlyConfigured
from django.urls import reverse
from django.utils.html import format_html
from django.utils.safestring import SafeData
from django.utils.text import capfirst

from ..utils import (
    Accessor,
    AttributeDict,
    OrderBy,
    OrderByTuple,
    call_with_appropriate,
    computed_values,
)


class Library:
    """A collection of columns."""

    def __init__(self):
        self.columns = []

    def register(self, column):
        if not hasattr(column, "from_field"):
            raise ImproperlyConfigured(f"{column.__class__.__name__} is not a subclass of Column")
        self.columns.append(column)
        return column

    def column_for_field(self, field, **kwargs):
        """
        Return a column object suitable for model field.

        Returns:
            `.Column` object or `None`
        """
        if field is None:
            return self.columns[0](**kwargs)

        # Iterate in reverse order as columns are registered in order
        # of least to most specialised (i.e. Column is registered
        # first). This also allows user-registered columns to be
        # favoured.
        for candidate in reversed(self.columns):
            if hasattr(field, "get_related_field"):
                verbose_name = field.get_related_field().verbose_name
            else:
                verbose_name = getattr(field, "verbose_name", field.name)
            kwargs["verbose_name"] = capfirst(verbose_name)
            column = candidate.from_field(field, **kwargs)
            if column is None:
                continue
            return column


# The library is a mechanism for announcing what columns are available. Its
# current use is to allow the table metaclass to ask columns if they're a
# suitable match for a model field, and if so to return an approach instance.
library = Library()


class LinkTransform:
    viewname = None
    accessor = None
    attrs = None

    def __init__(self, url=None, accessor=None, attrs=None, reverse_args=None):
        """
        Object used to generate attributes for the `<a>`-tag to wrap the cell content in.

        Arguments:
            url (callable): If supplied, the result of this callable will be used as ``href`` attribute.
            accessor (Accessor): if supplied, the accessor will be used to decide on which object
                ``get_absolute_url()`` is called.
            attrs (dict): Customize attributes for the ``<a>`` tag.
                Values of the dict can be either static text or a
                callable. The callable can optionally declare any subset
                of the following keyword arguments: value, record, column,
                bound_column, bound_row, table. These arguments will then
                be passed automatically.
            reverse_args (dict, tuple): Arguments to ``django.urls.reverse()``. If dict, the arguments
                are assumed to be keyword arguments to ``reverse()``, if tuple, a ``(viewname, args)``
                or ``(viewname, kwargs)``
        """
        self.url = url
        self.attrs = attrs
        self.accessor = accessor

        if isinstance(reverse_args, (list, tuple)):
            viewname, args = reverse_args
            reverse_args = {"viewname": viewname}
            reverse_args["kwargs" if isinstance(args, dict) else "args"] = args

        self.reverse_args = reverse_args or {}

    def compose_url(self, **kwargs):
        if self.url and callable(self.url):
            return call_with_appropriate(self.url, kwargs)

        bound_column = kwargs.get("bound_column", None)
        record = kwargs["record"]

        if self.reverse_args.get("viewname", None) is not None:
            return self.call_reverse(record=record)

        if bound_column is None and self.accessor is None:
            accessor = Accessor("")
        else:
            accessor = Accessor(self.accessor if self.accessor is not None else bound_column.name)
        context = accessor.resolve(record)
        if not hasattr(context, "get_absolute_url"):
            if hasattr(record, "get_absolute_url"):
                context = record
            else:
                raise TypeError(
                    f"for linkify=True, '{context}' must have a method get_absolute_url"
                )
        return context.get_absolute_url()

    def call_reverse(self, record):
        """Prepare the arguments to reverse() for this record and calls reverse()."""

        def resolve_if_accessor(val):
            return val.resolve(record) if isinstance(val, Accessor) else val

        params = self.reverse_args.copy()

        params["viewname"] = resolve_if_accessor(params["viewname"])
        if params.get("urlconf", None):
            params["urlconf"] = resolve_if_accessor(params["urlconf"])
        if params.get("args", None):
            params["args"] = [resolve_if_accessor(a) for a in params["args"]]
        if params.get("kwargs", None):
            params["kwargs"] = {
                key: resolve_if_accessor(val) for key, val in params["kwargs"].items()
            }
        if params.get("current_app", None):
            params["current_app"] = resolve_if_accessor(params["current_app"])

        return reverse(**params)

    def get_attrs(self, **kwargs):
        attrs = AttributeDict(computed_values(self.attrs or {}, kwargs=kwargs))
        attrs["href"] = self.compose_url(**kwargs)

        return attrs

    def __call__(self, content, **kwargs):
        attrs = self.get_attrs(**kwargs)
        if attrs["href"] is None:
            return content

        return format_html("<a {}>{}</a>", attrs.as_html(), content)


@library.register
class Column:
    """
    Represents a single column of a table.

    `.Column` objects control the way a column (including the cells that fall
    within it) are rendered.

    Arguments:
        attrs (dict): HTML attributes for elements that make up the column.
            This API is extended by subclasses to allow arbitrary HTML
            attributes to be added to the output.

            By default `.Column` supports:

             - ``th`` -- ``table/thead/tr/th`` elements
             - ``td`` -- ``table/tbody/tr/td`` elements
             - ``cell`` -- fallback if ``th`` or ``td`` is not defined
             - ``a`` -- To control the attributes for the ``a`` tag if the cell
               is wrapped in a link.
        accessor (str or `~.Accessor`): An accessor that describes how to
            extract values for this column from the :term:`table data`.
        default (str or callable): The default value for the column. This can be
            a value or a callable object [1]_. If an object in the data provides
            `None` for a column, the default will be used instead.

            The default value may affect ordering, depending on the type of data
            the table is using. The only case where ordering is not affected is
            when a `.QuerySet` is used as the table data (since sorting is
            performed by the database).
        empty_values (iterable): list of values considered as a missing value,
            for which the column will render the default value. Defaults to
            `(None, '')`
        exclude_from_export (bool): If `True`, this column will not be added to
            the data iterator returned from as_values().
        footer (str, callable): Defines the footer of this column. If a callable
            is passed, it can take optional keyword arguments `column`,
            `bound_column` and `table`.
        order_by (str, tuple or `.Accessor`): Allows one or more accessors to be
            used for ordering rather than *accessor*.
        orderable (bool): If `False`, this column will not be allowed to
            influence row ordering/sorting.
        verbose_name (str): A human readable version of the column name.
        visible (bool): If `True`, this column will be rendered.
            Columns with `visible=False` will not be rendered, but will be included
            in ``.Table.as_values()`` and thus also in :ref:`export`.
        localize: If the cells in this column will be localized by the
            `localize` filter:

              - If `True`, force localization
              - If `False`, values are not localized
              - If `None` (default), localization depends on the ``USE_L10N`` setting.
        linkify (bool, str, callable, dict, tuple): Controls if cell content will be wrapped in an
            ``a`` tag. The different ways to define the ``href`` attribute:

             - If `True`, the ``record.get_absolute_url()`` or the related model's
               `get_absolute_url()` is used.
             - If a callable is passed, the returned value is used, if it's not ``None``.
               The callable can optionally accept any argument valid for :ref:`table.render_foo`-methods,
               for example `record` or `value`.
             - If a `dict` is passed, it's passed on to ``~django.urls.reverse``.
             - If a `tuple` is passed, it must be either a (viewname, args) or (viewname, kwargs)
               tuple, which is also passed to ``~django.urls.reverse``.

    Examples, assuming this model::

        class Blog(models.Model):
            title = models.CharField(max_length=100)
            body = model.TextField()
            user = model.ForeignKey(get_user_model(), on_delete=models.CASCADE)

    Using the ``linkify`` argument to control the linkification. These columns will all display
    the value returned from `str(record.user)`::

        # If the column is named 'user', the column will use record.user.get_absolute_url()
        user = tables.Column(linkify=True)

        # We can also do that explicitly:
        user = tables.Column(linkify=lambda record: record.user.get_absolute_url())

        # or, if no get_absolute_url is defined, or a custom link is required, we have a couple
        # of ways to define what is passed to reverse()
        user = tables.Column(linkify={"viewname": "user_detail", "args": [tables.A("user__pk")]})
        user = tables.Column(linkify=("user_detail", [tables.A("user__pk")])) # (viewname, args)
        user = tables.Column(linkify=("user_detail", {"pk": tables.A("user__pk")})) # (viewname, kwargs)

        initial_sort_descending (bool): If `True`, a column will sort in descending order
            on "first click" after table has been rendered. If `False`, column will follow
            default behavior, and sort ascending on "first click". Defaults to `False`.

    .. [1] The provided callable object must not expect to receive any arguments.
    """

    # Tracks each time a Column instance is created. Used to retain order.
    creation_counter = 0
    empty_values = (None, "")

    # by default, contents are not wrapped in an <a>-tag.
    link = None

    # Explicit is set to True if the column is defined as an attribute of a
    # class, used to give explicit columns precedence.
    _explicit = False

    def __init__(
        self,
        verbose_name=None,
        accessor=None,
        default=None,
        visible=True,
        orderable=None,
        attrs=None,
        order_by=None,
        empty_values=None,
        localize=None,
        footer=None,
        exclude_from_export=False,
        linkify=False,
        initial_sort_descending=False,
    ):
        if not (accessor is None or isinstance(accessor, str) or callable(accessor)):
            raise TypeError(f"accessor must be a string or callable, not {type(accessor).__name__}")
        if callable(accessor) and default is not None:
            raise TypeError("accessor must be string when default is used, not callable")
        self.accessor = Accessor(accessor) if accessor else None
        self._default = default
        self.verbose_name = verbose_name
        self.visible = visible
        self.orderable = orderable
        self.attrs = attrs or getattr(self, "attrs", {})

        # massage order_by into an OrderByTuple or None
        order_by = (order_by,) if isinstance(order_by, str) else order_by
        self.order_by = OrderByTuple(order_by) if order_by is not None else None
        if empty_values is not None:
            self.empty_values = empty_values

        self.localize = localize
        self._footer = footer
        self.exclude_from_export = exclude_from_export

        link_kwargs = None
        if callable(linkify) or hasattr(self, "get_url"):
            link_kwargs = dict(url=linkify if callable(linkify) else self.get_url)
        elif isinstance(linkify, (dict, tuple)):
            link_kwargs = dict(reverse_args=linkify)
        elif linkify is True:
            link_kwargs = dict(accessor=self.accessor)

        if link_kwargs is not None:
            self.link = LinkTransform(attrs=self.attrs.get("a", {}), **link_kwargs)

        self.initial_sort_descending = initial_sort_descending

        self.creation_counter = Column.creation_counter
        Column.creation_counter += 1

    @property
    def default(self):
        return self._default() if callable(self._default) else self._default

    @property
    def header(self):
        """
        The value used for the column heading (e.g. inside the ``<th>`` tag).

        By default this returns `~.Column.verbose_name`.

        :returns: `unicode` or `None`

        .. note::

            This property typically is not accessed directly when a table is
            rendered. Instead, `.BoundColumn.header` is accessed which in turn
            accesses this property. This allows the header to fallback to the
            column name (it is only available on a `.BoundColumn` object hence
            accessing that first) when this property doesn't return something
            useful.
        """
        return self.verbose_name

    def footer(self, bound_column, table):
        """Return the content of the footer, if specified."""
        footer_kwargs = {"column": self, "bound_column": bound_column, "table": table}

        if self._footer is not None:
            if callable(self._footer):
                return call_with_appropriate(self._footer, footer_kwargs)
            else:
                return self._footer

        if hasattr(self, "render_footer"):
            return call_with_appropriate(self.render_footer, footer_kwargs)

        return ""

    def render(self, value):
        """
        Return the content for a specific cell.

        This method can be overridden by :ref:`table.render_FOO` methods on the
        table or by subclassing `.Column`.

        If the value for this cell is in `.empty_values`, this method is
        skipped and an appropriate default value is rendered instead.
        Subclasses should set `.empty_values` to ``()`` if they want to handle
        all values in `.render`.
        """
        return value

    def value(self, **kwargs):
        """
        Return the content for a specific cell for exports.

        Similar to `.render` but without any html content.
        This can be used to get the data in the formatted as it is presented but in a
        form that could be added to a csv file.

        The default implementation just calls the `render` function but any
        subclasses where `render` returns html content should override this
        method.

        See `LinkColumn` for an example.
        """
        value = call_with_appropriate(self.render, kwargs)

        return value

    def order(self, queryset, is_descending):
        """
        Order the QuerySet of the table.

        This method can be overridden by :ref:`table.order_FOO` methods on the
        table or by subclassing `.Column`; but only overrides if second element
        in return tuple is True.

        Returns:
            Tuple (QuerySet, boolean)
        """
        return (queryset, False)

    @classmethod
    def from_field(cls, field, **kwargs):
        """
        Return a specialized column for the model field or `None`.

        Arguments:
            field (Model Field instance): the field that needs a suitable column.
            **kwargs: passed on to the column.

        Returns:
            `.Column` object or `None`

        If the column is not specialized for the given model field, it should
        return `None`. This gives other columns the opportunity to do better.

        If the column is specialized, it should return an instance of itself
        that is configured appropriately for the field.
        """
        # Since this method is inherited by every subclass, only provide a
        # column if this class was asked directly.
        if cls is Column:
            return cls(**kwargs)


class BoundColumn:
    """
    A run-time version of `.Column`.

    The difference between `.BoundColumn` and `.Column`,
    is that `.BoundColumn` objects include the relationship between a `.Column` and a `.Table`.
    In practice, this means that a `.BoundColumn` knows the *"variable name"* given to the `.Column`
    when it was declared on the `.Table`.

    Arguments:
        table (`~.Table`): The table in which this column exists
        column (`~.Column`): The type of column
        name (str): The variable name of the column used when defining the
                    `.Table`. In this example the name is ``age``::

                          class SimpleTable(tables.Table):
                              age = tables.Column()

    """

    def __init__(self, table, column, name):
        self._table = table
        self.column = column
        self.name = name
        self.link = column.link

        if not column.accessor:
            column.accessor = Accessor(self.name)
        self.accessor = column.accessor

        self.current_value = None

    def __str__(self):
        return str(self.header)

    @property
    def attrs(self):
        """
        Proxy to `.Column.attrs` but injects some values of our own.

        A ``th``, ``td`` and ``tf`` are guaranteed to be defined (irrespective
        of what is actually defined in the column attrs. This makes writing
        templates easier. ``tf`` is not actually a HTML tag, but this key name
        will be used for attributes for column's footer, if the column has one.
        """
        # prepare kwargs for computed_values()
        kwargs = {"table": self._table, "bound_column": self}
        # BoundRow.items() sets current_record and current_value when iterating over
        # the records in a table.
        if (
            getattr(self, "current_record", None) is not None
            and getattr(self, "current_value", None) is not None
        ):
            kwargs.update({"record": self.current_record, "value": self.current_value})

        # Start with table's attrs; Only 'th' and 'td' attributes will be used
        attrs = dict(self._table.attrs)

        # Update attrs to prefer column's attrs rather than table's
        attrs.update(dict(self.column.attrs))

        # we take the value for 'cell' as the basis for both the th and td attrs
        cell_attrs = attrs.get("cell", {})

        # override with attrs defined specifically for th and td respectively.
        attrs["th"] = computed_values(attrs.get("th", cell_attrs), kwargs=kwargs)
        attrs["td"] = computed_values(attrs.get("td", cell_attrs), kwargs=kwargs)
        attrs["tf"] = computed_values(attrs.get("tf", cell_attrs), kwargs=kwargs)

        # wrap in AttributeDict
        attrs["th"] = AttributeDict(attrs["th"])
        attrs["td"] = AttributeDict(attrs["td"])
        attrs["tf"] = AttributeDict(attrs["tf"])

        # Override/add classes
        attrs["th"]["class"] = self.get_th_class(attrs["th"])
        attrs["td"]["class"] = self.get_td_class(attrs["td"])
        attrs["tf"]["class"] = self.get_td_class(attrs["tf"])

        return attrs

    def _get_cell_class(self, attrs):
        """Return a set of the classes from the class key in ``attrs``."""
        classes = attrs.get("class", None)
        classes = set() if classes is None else set(classes.split(" "))

        return self._table.get_column_class_names(classes, self)

    def get_td_class(self, td_attrs):
        """Return the HTML class attribute for a data cell in this column."""
        classes = sorted(self._get_cell_class(td_attrs))
        return None if len(classes) == 0 else " ".join(classes)

    def get_th_class(self, th_attrs):
        """Return the HTML class attribute for a header cell in this column."""
        classes = self._get_cell_class(th_attrs)

        # add classes for ordering
        ordering_class = th_attrs.get("_ordering", {})
        if self.orderable:
            classes.add(ordering_class.get("orderable", "orderable"))
        if self.is_ordered:
            classes.add(
                ordering_class.get("descending", "desc")
                if self.order_by_alias.is_descending
                else ordering_class.get("ascending", "asc")
            )

        return None if len(classes) == 0 else " ".join(sorted(classes))

    @property
    def default(self):
        """Return the default value for this column."""
        value = self.column.default
        if value is None:
            value = self._table.default
        return value

    @property
    def header(self):
        """The contents of the header cell for this column."""
        # favour Column.header
        column_header = self.column.header
        if column_header:
            return column_header
        # fall back to automatic best guess
        return self.verbose_name

    @property
    def footer(self):
        """The contents of the footer cell for this column."""
        return call_with_appropriate(
            self.column.footer, {"bound_column": self, "table": self._table}
        )

    def has_footer(self):
        return self.column._footer is not None or hasattr(self.column, "render_footer")

    @property
    def order_by(self):
        """
        Return an `.OrderByTuple` of appropriately prefixed data source keys used to sort this column.

        See `.order_by_alias` for details.
        """
        if self.column.order_by is not None:
            order_by = self.column.order_by
        else:
            # default to using column accessor as data source sort key
            order_by = OrderByTuple((self.accessor,))
        return order_by.opposite if self.order_by_alias.is_descending else order_by

    @property
    def order_by_alias(self):
        """
        Return an `OrderBy` describing the current state of ordering for this column.

        The following attempts to explain the difference between `order_by`
        and `.order_by_alias`.

        `.order_by_alias` returns and `.OrderBy` instance that's based on
        the *name* of the column, rather than the keys used to order the table
        data. Understanding the difference is essential.

        Having an alias *and* a keys version is necessary because an N-tuple
        (of data source keys) can be used by the column to order the data, and
        it is ambiguous when mapping from N-tuple to column (since multiple
        columns could use the same N-tuple).

        The solution is to use order by *aliases* (which are really just
        prefixed column names) that describe the ordering *state* of the
        column, rather than the specific keys in the data source should be
        ordered.

        e.g.::

            >>> class SimpleTable(tables.Table):
            ...     name = tables.Column(order_by=("firstname", "last_name"))
            ...
            >>> table = SimpleTable([], order_by=('-name', ))
            >>> table.columns["name"].order_by_alias
            "-name"
            >>> table.columns["name"].order_by
            ("-first_name", "-last_name")

        The `OrderBy` returned has been patched to include an extra attribute
        ``next``, which returns a version of the alias that would be
        transitioned to if the user toggles sorting on this column, for example::

            not sorted -> ascending
            ascending  -> descending
            descending -> ascending

        This is useful otherwise in templates you'd need something like::

            {% if column.is_ordered %}
                {% querystring table.prefixed_order_by_field=column.order_by_alias.opposite %}
            {% else %}
                {% querystring table.prefixed_order_by_field=column.order_by_alias %}
            {% endif %}

        """
        order_by = OrderBy((self._table.order_by or {}).get(self.name, self.name))
        order_by.next = order_by.opposite if self.is_ordered else order_by
        if self.column.initial_sort_descending and not self.is_ordered:
            order_by.next = order_by.opposite
        return order_by

    @property
    def is_ordered(self):
        return self.name in (self._table.order_by or ())

    @property
    def orderable(self):
        """Return whether this column supports ordering."""
        if self.column.orderable is not None:
            return self.column.orderable
        return self._table.orderable

    @property
    def verbose_name(self):
        """
        Return the verbose name for this column.

        In order of preference, this will return:
          1) The column's explicitly defined `verbose_name`
          2) The model's `verbose_name` with the first letter capitalized (if applicable)
          3) Fall back to the column name, with first letter capitalized.

        Any `verbose_name` that was not passed explicitly in the column
        definition is returned with the first character capitalized in keeping
        with the Django convention of `verbose_name` being defined in lowercase and
        uppercased as needed by the application.

        If the table is using `QuerySet` data, then use the corresponding model
        field's `~.db.Field.verbose_name`. If it is traversing a relationship,
        then get the last field in the accessor (i.e. stop when the
        relationship turns from ORM relationships to object attributes [e.g.
        person.upper should stop at person]).
        """
        # Favor an explicit defined verbose_name
        if self.column.verbose_name is not None:
            return self.column.verbose_name

        # This is our reasonable fall back, should the next section not result
        # in anything useful.
        name = self.name.replace("_", " ")

        # Try to use a model field's verbose_name
        model = self._table.data.model
        if model:
            field = Accessor(self.accessor).get_field(model)
            if field:
                if hasattr(field, "field"):
                    name = field.field.verbose_name
                else:
                    name = getattr(field, "verbose_name", field.name)

            # If verbose_name was mark_safe()'d, return intact to keep safety
            if isinstance(name, SafeData):
                return name

        return capfirst(name)

    @property
    def visible(self):
        """Return whether this column is visible."""
        return self.column.visible

    @property
    def localize(self):
        """Return `True`, `False` or `None` as described in ``Column.localize``."""
        return self.column.localize


class BoundColumns:
    """
    Container for spawning `.BoundColumn` objects.

    This is bound to a table and provides its `.Table.columns` property.
    It provides access to those columns in different ways (iterator,
    item-based, filtered and unfiltered etc), stuff that would not be possible
    with a simple iterator in the table class.

    A `BoundColumns` object is a container for holding `BoundColumn` objects.
    It provides methods that make accessing columns easier than if they were
    stored in a `list` or `dict`. `Columns` has a similar API to a `dict` (it
    actually uses a `~collections.OrderedDict` internally).

    At the moment you'll only come across this class when you access a
    `.Table.columns` property.

    Arguments:
        table (`.Table`): the table containing the columns
    """

    def __init__(self, table, base_columns):
        self._table = table
        self.columns = OrderedDict()
        for name, column in base_columns.items():
            self.columns[name] = bound_column = BoundColumn(table, column, name)
            bound_column.render = getattr(table, "render_" + name, column.render)
            # How the value is defined: 1. value_<name> 2. render_<name> 3. column.value.
            bound_column.value = getattr(
                table, "value_" + name, getattr(table, "render_" + name, column.value)
            )
            bound_column.order = getattr(table, "order_" + name, column.order)

    def iternames(self):
        return (name for name, column in self.iteritems())

    def names(self):
        return list(self.iternames())

    def iterall(self):
        """Return an iterator that exposes all `.BoundColumn` objects, regardless of visibility or sortability."""
        return (column for name, column in self.iteritems())

    def all(self):
        return list(self.iterall())

    def iteritems(self):
        """
        Return an iterator of ``(name, column)`` pairs (where ``column`` is a `BoundColumn`).

        This method is the mechanism for retrieving columns that takes into
        consideration all of the ordering and filtering modifiers that a table
        supports (e.g. `~Table.Meta.exclude` and `~Table.Meta.sequence`).
        """
<<<<<<< HEAD

        to_exclude = set(self._table.exclude)
=======
>>>>>>> 6cc02278
        for name in self._table.sequence:
            if name not in to_exclude:
                yield (name, self.columns[name])

    def items(self):
        return list(self.iteritems())

    def iterorderable(self):
        """
        `BoundColumns.all` filtered for whether they can be ordered.

        This is useful in templates, where iterating over the full
        set and checking ``{% if column.ordarable %}`` can be problematic in
        conjunction with e.g. ``{{ forloop.last }}`` (the last column might not
        be the actual last that is rendered).
        """
        return (x for x in self.iterall() if x.orderable)

    def itervisible(self):
        """
        Return `.iterorderable` filtered by visibility.

        This is geared towards table rendering.
        """
        return (x for x in self.iterall() if x.visible)

    def hide(self, name):
        """
        Hide a column.

        Arguments:
            name(str): name of the column
        """
        self.columns[name].column.visible = False

    def show(self, name):
        """
        Show a column otherwise hidden.

        Arguments:
            name(str): name of the column
        """
        self.columns[name].column.visible = True

    def __iter__(self):
        """Alias of `.itervisible` (for convenience)."""
        return self.itervisible()

    def __contains__(self, item):
        """
        Check if a column is contained within a `BoundColumns` object.

        *item* can either be a `~.BoundColumn` object, or the name of a column.
        """
        if isinstance(item, str):
            return item in self.iternames()
        else:
            # let's assume we were given a column
            return item in self.iterall()

    def __len__(self):
        """Return how many `~.BoundColumn` objects are contained (and visible)."""
        return len(list(self.itervisible()))

    def __getitem__(self, index):
        """
        Retrieve a specific `~.BoundColumn` object.

        *index* can either be 0-indexed or the name of a column

        .. code-block:: python

            columns['speed']  # returns a bound column with name 'speed'
            columns[0]        # returns the first column
        """
        if isinstance(index, int):
            try:
                return next(islice(self.iterall(), index, index + 1))
            except StopIteration:
                raise IndexError
        elif isinstance(index, str):
            for column in self.iterall():
                if column.name == index:
                    return column
            raise KeyError(
                f"Column with name '{index}' does not exist; choices are: {self.names()}"
            )
        else:
            raise TypeError(f"Column indices must be integers or str, not {type(index).__name__}")<|MERGE_RESOLUTION|>--- conflicted
+++ resolved
@@ -749,11 +749,7 @@
         consideration all of the ordering and filtering modifiers that a table
         supports (e.g. `~Table.Meta.exclude` and `~Table.Meta.sequence`).
         """
-<<<<<<< HEAD
-
         to_exclude = set(self._table.exclude)
-=======
->>>>>>> 6cc02278
         for name in self._table.sequence:
             if name not in to_exclude:
                 yield (name, self.columns[name])
