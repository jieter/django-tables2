from typing import TYPE_CHECKING, Optional, Union

from django.core.exceptions import ImproperlyConfigured
from django.http import HttpResponse

if TYPE_CHECKING:
    from ..tables import Table

try:
    from tablib import Dataset
except ImportError:  # pragma: no cover
    raise ImproperlyConfigured(
        "You must have tablib installed in order to use the django-tables2 export functionality"
    )


class TableExport:
    """
    Export data from a table to the file type specified.

    Arguments:
        export_format (str): one of `csv, json, latex, ods, tsv, xls, xlsx, yaml`

        table (`~.Table`): instance of the table to export the data from

        exclude_columns (iterable): list of column names to exclude from the export

        dataset_kwargs (dictionary): passed as `**kwargs` to `tablib.Dataset` constructor

    """

    CSV = "csv"
    JSON = "json"
    LATEX = "latex"
    ODS = "ods"
    TSV = "tsv"
    XLS = "xls"
    XLSX = "xlsx"
    YAML = "yaml"

    FORMATS = {
        CSV: "text/csv; charset=utf-8",
        JSON: "application/json",
        LATEX: "text/plain",
        ODS: "application/vnd.oasis.opendocument.spreadsheet",
        TSV: "text/tsv; charset=utf-8",
        XLS: "application/vnd.ms-excel",
        XLSX: "application/vnd.openxmlformats-officedocument.spreadsheetml.sheet",
        YAML: "text/yaml; charset=utf-8",
    }

    def __init__(self, export_format, table, exclude_columns=None, dataset_kwargs=None):
        if not self.is_valid_format(export_format):
            raise TypeError(f'Export format "{export_format}" is not supported.')

        self.format = export_format
        self.dataset = self.table_to_dataset(table, exclude_columns, dataset_kwargs)

    def table_to_dataset(
        self, table: "Table", exclude_columns: list[str], dataset_kwargs: "Optional[dict]" = None
    ) -> Dataset:
        """Transform a table to a tablib dataset."""

        def default_dataset_title() -> str:
            try:
                return table.Meta.model._meta.verbose_name_plural.title()
            except AttributeError:
                return "Export Data"

        kwargs = {"title": default_dataset_title()}
        kwargs.update(dataset_kwargs or {})
        dataset = Dataset(**kwargs)
        for i, row in enumerate(table.as_values(exclude_columns=exclude_columns)):
            if i == 0:
                dataset.headers = row
            else:
                dataset.append(row)
        return dataset

    @classmethod
<<<<<<< HEAD
    def is_valid_format(self, export_format: str) -> bool:
        """
        Returns true if `export_format` is one of the supported export formats
        """
        return export_format is not None and export_format in TableExport.FORMATS.keys()

    def content_type(self) -> str:
        """Return the content type for the current export format."""
        return self.FORMATS[self.format]

    def export(self) -> Union[str, bytes]:
=======
    def is_valid_format(self, export_format):
        """Return True if `export_format` is one of the supported export formats."""
        return export_format is not None and export_format in TableExport.FORMATS.keys()

    def content_type(self):
        """Return the content type for the current export format."""
        return self.FORMATS[self.format]

    def export(self):
>>>>>>> 5b4be264
        """Return the string/bytes for the current export format."""
        return self.dataset.export(self.format)

    def response(self, filename: Optional[str] = None) -> HttpResponse:
        """
        Build and return a `HttpResponse` containing the exported data.

        Arguments:
            filename (str): if not `None`, the filename is attached to the
                `Content-Disposition` header of the response.
        """
        response = HttpResponse(content_type=self.content_type())
        if filename is not None:
            response["Content-Disposition"] = f'attachment; filename="{filename}"'

        response.write(self.export())
        return response<|MERGE_RESOLUTION|>--- conflicted
+++ resolved
@@ -78,11 +78,8 @@
         return dataset
 
     @classmethod
-<<<<<<< HEAD
     def is_valid_format(self, export_format: str) -> bool:
-        """
-        Returns true if `export_format` is one of the supported export formats
-        """
+        """Return True if `export_format` is one of the supported export formats."""
         return export_format is not None and export_format in TableExport.FORMATS.keys()
 
     def content_type(self) -> str:
@@ -90,17 +87,6 @@
         return self.FORMATS[self.format]
 
     def export(self) -> Union[str, bytes]:
-=======
-    def is_valid_format(self, export_format):
-        """Return True if `export_format` is one of the supported export formats."""
-        return export_format is not None and export_format in TableExport.FORMATS.keys()
-
-    def content_type(self):
-        """Return the content type for the current export format."""
-        return self.FORMATS[self.format]
-
-    def export(self):
->>>>>>> 5b4be264
         """Return the string/bytes for the current export format."""
         return self.dataset.export(self.format)
 
