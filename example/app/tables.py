# coding: utf-8
import django_tables2 as tables

from .models import Country, Person


class CountryTable(tables.Table):
    name = tables.Column()
    population = tables.Column()
    tz = tables.Column(verbose_name='time zone')
    visits = tables.Column()
    summary = tables.Column(order_by=('name', 'population'))

    class Meta:
        model = Country


class ThemedCountryTable(CountryTable):
    class Meta:
        attrs = {'class': 'paleblue'}


class BootstrapTable(tables.Table):

    country = tables.RelatedLinkColumn()

    class Meta:
        model = Person
        template = 'django_tables2/bootstrap.html'
<<<<<<< HEAD
        attrs = {'class': 'table table-bordered table-striped'}
=======
        exclude = ('friendly', )
>>>>>>> 4aa8789e


class PersonTable(tables.Table):

    class Meta:
        model = Person
        template = 'django_tables2/bootstrap.html'<|MERGE_RESOLUTION|>--- conflicted
+++ resolved
@@ -27,11 +27,8 @@
     class Meta:
         model = Person
         template = 'django_tables2/bootstrap.html'
-<<<<<<< HEAD
         attrs = {'class': 'table table-bordered table-striped'}
-=======
         exclude = ('friendly', )
->>>>>>> 4aa8789e
 
 
 class PersonTable(tables.Table):
