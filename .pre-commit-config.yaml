repos:
  - repo: https://github.com/astral-sh/ruff-pre-commit
    rev: v0.8.0
    hooks:
      - id: ruff
        args: [--fix, --exit-non-zero-on-fix]
      - id: ruff-format
        types_or: [ python, pyi ]

  - repo: https://github.com/macisamuele/language-formatters-pre-commit-hooks
    rev: v2.14.0
    hooks:
    - id: pretty-format-toml
      args: [--autofix]

  - repo: https://github.com/adamchainz/django-upgrade
    rev: "1.22.1"
    hooks:
     - id: django-upgrade
       args: [--target-version, "4.2"]
<<<<<<< HEAD
  - repo: https://github.com/asottile/pyupgrade
    rev: v3.19.0
    hooks:
     - id: pyupgrade
       args: [--py39-plus]

  - repo: https://github.com/pre-commit/mirrors-mypy
    rev: v1.14.0
    hooks:
      - id: mypy
        args: ["django_tables2/__init__.py"]
=======
>>>>>>> 5b4be264
<|MERGE_RESOLUTION|>--- conflicted
+++ resolved
@@ -18,17 +18,9 @@
     hooks:
      - id: django-upgrade
        args: [--target-version, "4.2"]
-<<<<<<< HEAD
-  - repo: https://github.com/asottile/pyupgrade
-    rev: v3.19.0
-    hooks:
-     - id: pyupgrade
-       args: [--py39-plus]
 
   - repo: https://github.com/pre-commit/mirrors-mypy
     rev: v1.14.0
     hooks:
       - id: mypy
-        args: ["django_tables2/__init__.py"]
-=======
->>>>>>> 5b4be264
+        args: ["django_tables2/__init__.py"]