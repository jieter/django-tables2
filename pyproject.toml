<<<<<<< HEAD
[tool.black]
line-length = 100

[tool.mypy]
python_version = "3.9"
strict = false
ignore_missing_imports = true
=======
[build-system]
build-backend = "hatchling.build"
requires = ["hatchling"]

[project]
authors = [
  {name = "Bradley Ayers", email = "bradley.ayers@gmail.com"},
  {name = "Jan Pieter Waagmeester", email = "jieter@jieter.nl"}
]
classifiers = [
  "Development Status :: 5 - Production/Stable",
  "Environment :: Web Environment",
  "Framework :: Django",
  "Framework :: Django :: 4.2",
  "Framework :: Django :: 5.1",
  "Framework :: Django :: 5.2",
  "Framework :: Django :: 6.0",
  "Intended Audience :: Developers",
  "License :: OSI Approved :: BSD License",
  "Operating System :: OS Independent",
  "Programming Language :: Python",
  "Programming Language :: Python :: 3",
  "Programming Language :: Python :: 3 :: Only",
  "Programming Language :: Python :: 3.9",
  "Programming Language :: Python :: 3.10",
  "Programming Language :: Python :: 3.11",
  "Programming Language :: Python :: 3.12",
  "Programming Language :: Python :: 3.13",
  "Programming Language :: Python :: 3.14",
  "Topic :: Internet :: WWW/HTTP",
  "Topic :: Software Development :: Libraries"
]
dependencies = ["Django>=4.2"]
description = "Table/data-grid framework for Django"
dynamic = ["version"]
license = {file = "LICENSE"}
name = "django-tables2"
readme = "README.md"
requires-python = ">=3.9"

[project.optional-dependencies]
tablib = ["tablib"]

[project.urls]
Changelog = "https://github.com/jieter/django-tables2/blob/master/CHANGELOG.md"
Documentation = "https://django-tables2.readthedocs.io/en/latest/"
Homepage = "https://github.com/jieter/django-tables2/"
Readme = "https://github.com/jieter/django-tables2/blob/master/README.md"

[tool.hatch.build.targets.sdist]
exclude = ["docs"]

[tool.hatch.build.targets.wheel]
packages = ["django_tables2"]

[tool.hatch.version]
path = "django_tables2/__init__.py"

[tool.ruff]
line-length = 100

[tool.ruff.lint]
fixable = [
  # "D",
  "D200",
  "D202",
  "D401",
  "D400",
  "D415",
  "E",
  "F",
  "I",
  "UP"
]
ignore = [
  "D1",  # Missing docstring error codes (because not every function and class has a docstring)
  "D203",  # 1 blank line required before class docstring (conflicts with D211 and should be disabled, see https://github.com/PyCQA/pydocstyle/pull/91)
  "D205",
  "D406",  # Section name should end with a newline
  "D407",  # Missing dashed underline after section
  "D413",  # Missing blank line after last section ...
  "D212",  # Multi-line docstring summary should start at the first line
  "E501"  # Line too long
]
select = [
  "D",  # pydocstyle
  "E",  # pycodestyle
  "F",  # flake8
  "I",  # isort
  "UP"  # pyupgrade
]
unfixable = [
  "F8"  # names in flake8, such as defined but unused variables
]

[tool.ruff.lint.per-file-ignores]
"*/migrations/*" = ["D417", "E501"]

[tool.setuptools.dynamic]
version = {attr = "django_tables2.__version__"}
>>>>>>> 5b4be264
<|MERGE_RESOLUTION|>--- conflicted
+++ resolved
@@ -1,12 +1,3 @@
-<<<<<<< HEAD
-[tool.black]
-line-length = 100
-
-[tool.mypy]
-python_version = "3.9"
-strict = false
-ignore_missing_imports = true
-=======
 [build-system]
 build-backend = "hatchling.build"
 requires = ["hatchling"]
@@ -65,6 +56,11 @@
 [tool.hatch.version]
 path = "django_tables2/__init__.py"
 
+[tool.mypy]
+ignore_missing_imports = true
+python_version = "3.9"
+strict = false
+
 [tool.ruff]
 line-length = 100
 
@@ -106,5 +102,4 @@
 "*/migrations/*" = ["D417", "E501"]
 
 [tool.setuptools.dynamic]
-version = {attr = "django_tables2.__version__"}
->>>>>>> 5b4be264
+version = {attr = "django_tables2.__version__"}